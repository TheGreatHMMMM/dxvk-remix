/*
* Copyright (c) 2021-2023, NVIDIA CORPORATION. All rights reserved.
*
* Permission is hereby granted, free of charge, to any person obtaining a
* copy of this software and associated documentation files (the "Software"),
* to deal in the Software without restriction, including without limitation
* the rights to use, copy, modify, merge, publish, distribute, sublicense,
* and/or sell copies of the Software, and to permit persons to whom the
* Software is furnished to do so, subject to the following conditions:
*
* The above copyright notice and this permission notice shall be included in
* all copies or substantial portions of the Software.
*
* THE SOFTWARE IS PROVIDED "AS IS", WITHOUT WARRANTY OF ANY KIND, EXPRESS OR
* IMPLIED, INCLUDING BUT NOT LIMITED TO THE WARRANTIES OF MERCHANTABILITY,
* FITNESS FOR A PARTICULAR PURPOSE AND NONINFRINGEMENT.  IN NO EVENT SHALL
* THE AUTHORS OR COPYRIGHT HOLDERS BE LIABLE FOR ANY CLAIM, DAMAGES OR OTHER
* LIABILITY, WHETHER IN AN ACTION OF CONTRACT, TORT OR OTHERWISE, ARISING
* FROM, OUT OF OR IN CONNECTION WITH THE SOFTWARE OR THE USE OR OTHER
* DEALINGS IN THE SOFTWARE.
*/
#pragma once

#include <unordered_map>
#include <vector>

#include "dxvk_descriptor.h"
#include "dxvk_format.h"
#include "dxvk_hash.h"
#include "dxvk_memory.h"
#include "dxvk_resource.h"

namespace dxvk {

  /**
   * \brief Buffer create info
   * 
   * The properties of a buffer that are
   * passed to \ref DxvkDevice::createBuffer
   */
  struct DxvkBufferCreateInfo {
    /// Size of the buffer, in bytes
    VkDeviceSize size;
    
    /// Buffer usage flags
    VkBufferUsageFlags usage;
    
    /// Pipeline stages that can access
    /// the contents of the buffer.
    VkPipelineStageFlags stages;
    
    /// Allowed access patterns
    VkAccessFlags access;

    // NV-DXVK start: Add additional alignment requirements for the Buffer's allocation.
    /// The required alignment the buffer should be allocated with. Note this will potentially
    /// increase the alignment over the memory requirements of the buffer which may be detrimental
    /// to some types of allocations (as it may waste more space), but this alignment may be nessecary
    /// when the buffer's usage/stages/access flags do not ensure an alignment in the Vulkan specification
    /// for an intended use case. This alignment must be within the maximum alignment any Vulkan object
    /// is required to be aligned to though, so do not use for any alignments other than things specified
    /// by the specification.
    VkDeviceSize requiredAlignmentOverride = 1;
    // NV-DXVK end
  };
  
  
  /**
   * \brief Buffer view create info
   * 
   * The properties of a buffer view that
   * are to \ref DxvkDevice::createBufferView
   */
  struct DxvkBufferViewCreateInfo {
    /// Buffer data format, like image data
    VkFormat format;
    
    /// Offset of the buffer region to include in the view
    VkDeviceSize rangeOffset;
    
    /// Size of the buffer region to include in the view
    VkDeviceSize rangeLength;
  };


  /**
   * \brief Buffer info
   * 
   * Stores a Vulkan buffer handle and the
   * memory object that is bound to the buffer.
   */
  struct DxvkBufferHandle {
    VkBuffer      buffer = VK_NULL_HANDLE;
    DxvkMemory    memory;
  };
  

  /**
   * \brief Buffer slice info
   * 
   * Stores the Vulkan buffer handle, offset
   * and length of the slice, and a pointer
   * to the mapped region..
   */
  struct DxvkBufferSliceHandle {
    VkBuffer      handle = VK_NULL_HANDLE;
    VkDeviceSize  offset = 0;
    VkDeviceSize  length = VK_WHOLE_SIZE;
    void*         mapPtr;

    bool operator==(DxvkBufferSliceHandle const& rhs) const {
      return eq(rhs);
    }

    bool eq(const DxvkBufferSliceHandle& other) const {
      return handle == other.handle
          && offset == other.offset
          && length == other.length;
    }

    size_t hash() const {
      DxvkHashState result;
      result.add(std::hash<VkBuffer>()(handle));
      result.add(std::hash<VkDeviceSize>()(offset));
      result.add(std::hash<VkDeviceSize>()(length));
      return result;
    }
  };

  /**
   * \brief Virtual buffer resource
   * 
   * A simple buffer resource that stores linear,
   * unformatted data. Can be accessed by the host
   * if allocated on an appropriate memory type.
   */
  class DxvkBuffer : public DxvkResource {
    friend class DxvkBufferView;
  public:
    
    DxvkBuffer(
            DxvkDevice*           device,
      const DxvkBufferCreateInfo& createInfo,
            DxvkMemoryAllocator&  memAlloc,
            VkMemoryPropertyFlags memFlags,
            DxvkMemoryStats::Category category);
    
    ~DxvkBuffer();
    
    /**
     * \brief Buffer properties
     * \returns Buffer properties
     */
    const DxvkBufferCreateInfo& info() const {
      return m_info;
    }
    
    /**
     * \brief Memory type flags
     * 
     * Use this to determine whether a
     * buffer is mapped to host memory.
     * \returns Vulkan memory flags
     */
    VkMemoryPropertyFlags memFlags() const {
      return m_memFlags;
    }
    
    /**
     * \brief Map pointer
     * 
     * If the buffer has been created on a host-visible
     * memory type, the buffer memory is mapped and can
     * be accessed by the host.
     * \param [in] offset Byte offset into mapped region
     * \returns Pointer to mapped memory region
     */
    void* mapPtr(VkDeviceSize offset) const {
      // NV-DXVK start:
      return (m_physSlice.mapPtr != nullptr) ? reinterpret_cast<char*>(m_physSlice.mapPtr) + offset : nullptr;
      // NV-DXVK end
    }
    
    /**
     * \brief Retrieves slice handle
     * \returns Buffer slice handle
     */
    DxvkBufferSliceHandle getSliceHandle() const {
      return m_physSlice;
    }

    /**
     * \brief Retrieves sub slice handle
     * 
     * \param [in] offset Offset into buffer
     * \param [in] length Sub slice length
     * \returns Buffer slice handle
     */
    DxvkBufferSliceHandle getSliceHandle(VkDeviceSize offset, VkDeviceSize length) const {
      DxvkBufferSliceHandle result;
      result.handle = m_physSlice.handle;
      result.offset = m_physSlice.offset + offset;
      result.length = length;
      result.mapPtr = mapPtr(offset);
      return result;
    }

    /**
     * \brief Retrieves descriptor info
     * 
     * \param [in] offset Buffer slice offset
     * \param [in] length Buffer slice length
     * \returns Buffer slice descriptor
     */
    DxvkDescriptorInfo getDescriptor(VkDeviceSize offset, VkDeviceSize length) const {
      DxvkDescriptorInfo result;
      result.buffer.buffer = m_physSlice.handle;
      result.buffer.offset = m_physSlice.offset + offset;
      result.buffer.range  = length;
      return result;
    }

    /**
     * \brief Retrieves dynamic offset
     * 
     * \param [in] offset Offset into the buffer
     * \returns Offset for dynamic descriptors
     */
    VkDeviceSize getDynamicOffset(VkDeviceSize offset) const {
      return m_physSlice.offset + offset;
    }
    
    /**
     * \brief Replaces backing resource
     * 
     * Replaces the underlying buffer and implicitly marks
     * any buffer views using this resource as dirty. Do
     * not call this directly as this is called implicitly
     * by the context's \c invalidateBuffer method.
     * \param [in] slice The new backing resource
     * \returns Previous buffer slice
     */
    DxvkBufferSliceHandle rename(const DxvkBufferSliceHandle& slice) {
      return std::exchange(m_physSlice, slice);
    }
    
    /**
     * \brief Transform feedback vertex stride
     * 
     * Used when drawing after transform feedback,
     * \returns The current xfb vertex stride
     */
    uint32_t getXfbVertexStride() const {
      return m_vertexStride;
    }
    
    /**
     * \brief Set transform feedback vertex stride
     * 
     * When the buffer is used as a transform feedback
     * buffer, this will be set to the vertex stride
     * defined by the geometry shader.
     * \param [in] stride Vertex stride
     */
    void setXfbVertexStride(uint32_t stride) {
      m_vertexStride = stride;
    }
    
    /**
     * \brief Allocates new buffer slice
     * \returns The new buffer slice
     */
    DxvkBufferSliceHandle allocSlice() {
      std::unique_lock<sync::Spinlock> freeLock(m_freeMutex);
      
      // If no slices are available, swap the two free lists.
      if (unlikely(m_freeSlices.empty())) {
        std::unique_lock<sync::Spinlock> swapLock(m_swapMutex);
        std::swap(m_freeSlices, m_nextSlices);
      }

      // If there are still no slices available, create a new
      // backing buffer and add all slices to the free list.
      if (unlikely(m_freeSlices.empty())) {
        if (likely(!m_lazyAlloc)) {
          DxvkBufferHandle handle = allocBuffer(m_physSliceCount, m_category);

          for (uint32_t i = 0; i < m_physSliceCount; i++)
            pushSlice(handle, i);

          m_buffers.push_back(std::move(handle));
          m_physSliceCount = std::min(m_physSliceCount * 2, m_physSliceMaxCount);
        } else {
          for (uint32_t i = 1; i < m_physSliceCount; i++)
            pushSlice(m_buffer, i);

          m_lazyAlloc = false;
        }
      }
      
      // Take the first slice from the queue
      DxvkBufferSliceHandle result = m_freeSlices.back();
      m_freeSlices.pop_back();
      return result;
    }
    
    /**
     * \brief Frees a buffer slice
     * 
     * Marks the slice as free so that it can be used for
     * subsequent allocations. Called automatically when
     * the slice is no longer needed by the GPU.
     * \param [in] slice The buffer slice to free
     */
    void freeSlice(const DxvkBufferSliceHandle& slice) {
      // Add slice to a separate free list to reduce lock contention.
      std::unique_lock<sync::Spinlock> swapLock(m_swapMutex);
      m_nextSlices.push_back(slice);
    }

    VkBuffer getBufferRaw() {
      return m_physSlice.handle;
    }

    VkDeviceAddress getDeviceAddress();

    // NV-DXVK start: buffer clones for orphaned slices
    /**
     * \brief Creates a clone of the buffer
     *
     * Clones may be used in rendering like normal buffers but must NOT
     * be used to allocate slices since they do not own memory and
     * actual buffer objects.
     *
     * Note: do NOT use unless you know exactly what this method does!
     */
    Rc<DxvkBuffer> clone();
    // NV-DXVK end

  protected:
    DxvkDevice*             m_device;
    DxvkBufferCreateInfo    m_info;
    DxvkMemoryAllocator*    m_memAlloc;
    VkMemoryPropertyFlags   m_memFlags;
    
    DxvkBufferHandle        m_buffer;
    DxvkBufferSliceHandle   m_physSlice;
<<<<<<< HEAD
    VkDeviceAddress         m_deviceAddress = 0;

=======
>>>>>>> ccc71e10
    uint32_t                m_vertexStride = 0;

    alignas(CACHE_LINE_SIZE)
    sync::Spinlock          m_freeMutex;

    uint32_t                m_lazyAlloc = false;
<<<<<<< HEAD

    sync::Spinlock m_freeMutex;
    sync::Spinlock m_swapMutex;
    
    std::vector<DxvkBufferHandle>        m_buffers;
    std::vector<DxvkBufferSliceHandle>   m_freeSlices;
    std::vector<DxvkBufferSliceHandle>   m_nextSlices;
    
    VkDeviceSize m_physSliceLength   = 0;
    VkDeviceSize m_physSliceStride   = 0;
    VkDeviceSize m_physSliceCount    = 1;
    VkDeviceSize m_physSliceMaxCount = 1;
=======
    VkDeviceSize            m_physSliceLength   = 0;
    VkDeviceSize            m_physSliceStride   = 0;
    VkDeviceSize            m_physSliceCount    = 1;
    VkDeviceSize            m_physSliceMaxCount = 1;

    std::vector<DxvkBufferHandle>       m_buffers;
    std::vector<DxvkBufferSliceHandle>  m_freeSlices;

    alignas(CACHE_LINE_SIZE)
    sync::Spinlock                      m_swapMutex;
    std::vector<DxvkBufferSliceHandle>  m_nextSlices;
>>>>>>> ccc71e10

    DxvkMemoryStats::Category m_category;
    
    void pushSlice(const DxvkBufferHandle& handle, uint32_t index) {
      DxvkBufferSliceHandle slice;
      slice.handle = handle.buffer;
      slice.length = m_physSliceLength;
      slice.offset = m_physSliceStride * index;
      slice.mapPtr = handle.memory.mapPtr(slice.offset);
      m_freeSlices.push_back(slice);
    }

    DxvkBufferHandle allocBuffer(
      VkDeviceSize sliceCount, DxvkMemoryStats::Category category) const;

    VkDeviceSize computeSliceAlignment() const;

  // NV-DXVK start: buffer clones for orphaned slices
  private:
    /**
     * \brief Clonning constructor
     *
     * To be used ONLY for cloning.
     */ 
    DxvkBuffer(DxvkBuffer& parent);

    /**
     * \brief Parent buffer
     *
     * When buffer is a clone, parent member
     * will be referencing the parent buffer object.
     * Parent is a nullptr otherwise.
     */
    Rc<DxvkBuffer> m_parent;
  // NV-DXVK end
  };
  
  
  /**
   * \brief Buffer slice
   * 
   * Stores the buffer and a sub-range of the buffer.
   * Slices are considered equal if the buffer and
   * the buffer range are the same.
   */
  class DxvkBufferSlice {
    
  public:
    
    DxvkBufferSlice() { }
    
    DxvkBufferSlice(
      const Rc<DxvkBuffer>& buffer,
            VkDeviceSize    rangeOffset,
            VkDeviceSize    rangeLength)
    : m_buffer(buffer),
      m_offset(rangeOffset),
      m_length(rangeLength) { }
    
    explicit DxvkBufferSlice(const Rc<DxvkBuffer>& buffer)
    : DxvkBufferSlice(buffer, 0, buffer->info().size) { }

    DxvkBufferSlice(const DxvkBufferSlice& ) = default;
    DxvkBufferSlice(      DxvkBufferSlice&&) = default;

    DxvkBufferSlice& operator = (const DxvkBufferSlice& other) {
      if (m_buffer != other.m_buffer)
        m_buffer = other.m_buffer;
      m_offset = other.m_offset;
      m_length = other.m_length;
      return *this;
    }

    DxvkBufferSlice& operator = (DxvkBufferSlice&&) = default;

    /**
     * \brief Buffer slice offset and length
     * \returns Buffer slice offset and length
     */
    size_t offset() const { return m_offset; }
    size_t length() const { return m_length; }

    /**
     * \brief Underlying buffer
     * \returns The virtual buffer
     */
    const Rc<DxvkBuffer>& buffer() const {
      return m_buffer;
    }
    
    /**
     * \brief Buffer info
     * 
     * Retrieves the properties of the underlying
     * virtual buffer. Should not be used directly
     * by client APIs.
     * \returns Buffer properties
     */
    const DxvkBufferCreateInfo& bufferInfo() const {
      return m_buffer->info();
    }
    
    /**
     * \brief Buffer sub slice
     * 
     * Takes a sub slice from this slice.
     * \param [in] offset Sub slice offset
     * \param [in] length Sub slice length
     * \returns The sub slice object
     */
    DxvkBufferSlice subSlice(VkDeviceSize offset, VkDeviceSize length) const {
      return DxvkBufferSlice(m_buffer, m_offset + offset, length);
    }
    
    /**
     * \brief Checks whether the slice is valid
     * 
     * A buffer slice that does not point to any virtual
     * buffer object is considered undefined and cannot
     * be used for any operations.
     * \returns \c true if the slice is defined
     */
    bool defined() const {
      return m_buffer != nullptr;
    }
    
    /**
     * \brief Retrieves buffer slice handle
     * 
     * Returns the buffer handle and offset
     * \returns Buffer slice handle
     */
    DxvkBufferSliceHandle getSliceHandle() const {
      return m_buffer != nullptr
        ? m_buffer->getSliceHandle(m_offset, m_length)
        : DxvkBufferSliceHandle();
    }

    /**
     * \brief Retrieves sub slice handle
     * 
     * \param [in] offset Offset into buffer
     * \param [in] length Sub slice length
     * \returns Buffer slice handle
     */
    DxvkBufferSliceHandle getSliceHandle(VkDeviceSize offset, VkDeviceSize length) const {
      return m_buffer != nullptr
        ? m_buffer->getSliceHandle(m_offset + offset, length)
        : DxvkBufferSliceHandle();
    }

    /**
     * \brief Retrieves descriptor info
     * \returns Buffer slice descriptor
     */
    DxvkDescriptorInfo getDescriptor() const {
      return m_buffer->getDescriptor(m_offset, m_length);
    }

    /**
     * \brief Retrieves dynamic offset
     * 
     * Used for descriptor set binding.
     * \returns Buffer slice offset
     */
    VkDeviceSize getDynamicOffset() const {
      return m_buffer->getDynamicOffset(m_offset);
    }
    
    /**
     * \brief Pointer to mapped memory region
     * 
     * \param [in] offset Offset into the slice
     * \returns Pointer into mapped buffer memory
     */
    void* mapPtr(VkDeviceSize offset) const  {
      return m_buffer != nullptr
        ? m_buffer->mapPtr(m_offset + offset)
        : nullptr;
    }

    /**
     * \brief Checks whether two slices are equal
     * 
     * Two slices are considered equal if they point to
     * the same memory region within the same buffer.
     * \param [in] other The slice to compare to
     * \returns \c true if the two slices are the same
     */
    bool matches(const DxvkBufferSlice& other) const {
      return this->m_buffer == other.m_buffer
          && this->m_offset == other.m_offset
          && this->m_length == other.m_length;
    }

    /**
     * \brief Checks whether two slices are from the same buffer
     *
     * This returns \c true if the two slices are taken
     * from the same buffer, but may have different ranges.
     * \param [in] other The slice to compare to
     * \returns \c true if the buffer objects are the same
     */
    bool matchesBuffer(const DxvkBufferSlice& other) const {
      return this->m_buffer == other.m_buffer;
    }

    /**
     * \brief Checks whether two slices have the same range
     * 
     * This returns \c true if the two slices have the same
     * offset and size, even if the buffers are different.
     * May be useful if the buffers are know to be the same.
     * \param [in] other The slice to compare to
     * \returns \c true if the buffer objects are the same
     */
    bool matchesRange(const DxvkBufferSlice& other) const {
      return this->m_offset == other.m_offset
          && this->m_length == other.m_length;
    }

    VkDeviceAddress getDeviceAddress() const {
      return m_buffer->getDeviceAddress() + m_offset;
    }

  private:
    
    Rc<DxvkBuffer> m_buffer = nullptr;
    VkDeviceSize   m_offset = 0;
    VkDeviceSize   m_length = 0;
  };
  
  
  /**
   * \brief Buffer view
   * 
   * Allows the application to interpret buffer
   * contents like formatted pixel data. These
   * buffer views are used as texel buffers.
   */
  class DxvkBufferView : public DxvkResource {
    
  public:
    
    DxvkBufferView(
      const Rc<vk::DeviceFn>&         vkd,
      const Rc<DxvkBuffer>&           buffer,
      const DxvkBufferViewCreateInfo& info);
    
    ~DxvkBufferView();
    
    /**
     * \brief Buffer view handle
     * \returns Buffer view handle
     */
    VkBufferView handle() const {
      return m_bufferView;
    }
    
    /**
     * \brief Element cound
     * 
     * Number of typed elements contained
     * in the buffer view. Depends on the
     * buffer view format.
     * \returns Element count
     */
    VkDeviceSize elementCount() const {
      auto format = imageFormatInfo(m_info.format);
      return m_info.rangeLength / format->elementSize;
    }
    
    /**
     * \brief Buffer view properties
     * \returns Buffer view properties
     */
    const DxvkBufferViewCreateInfo& info() const {
      return m_info;
    }
    
    /**
     * \brief Underlying buffer object
     * \returns Underlying buffer object
     */
    const Rc<DxvkBuffer>& buffer() const {
      return m_buffer;
    }
    
    /**
     * \brief Underlying buffer info
     * \returns Underlying buffer info
     */
    const DxvkBufferCreateInfo& bufferInfo() const {
      return m_buffer->info();
    }
    
    /**
     * \brief View format info
     * \returns View format info
     */
    const DxvkFormatInfo* formatInfo() const {
      return imageFormatInfo(m_info.format);
    }

    /**
     * \brief Retrieves buffer slice handle
     * \returns Buffer slice handle
     */
    DxvkBufferSliceHandle getSliceHandle() const {
      return m_buffer->getSliceHandle(
        m_info.rangeOffset,
        m_info.rangeLength);
    }
    
    /**
     * \brief Underlying buffer slice
     * \returns Slice backing the view
     */
    DxvkBufferSlice slice() const {
      return DxvkBufferSlice(m_buffer,
        m_info.rangeOffset,
        m_info.rangeLength);
    }
    
    /**
     * \brief Updates the buffer view
     * 
     * If the buffer has been invalidated ever since
     * the view was created, the view is invalid as
     * well and needs to be re-created. Call this
     * prior to using the buffer view handle.
     */
    void updateView() {
      DxvkBufferSliceHandle slice = getSliceHandle();

      if (!m_bufferSlice.eq(slice))
        this->updateBufferView(slice);
    }
    
  private:
    
    Rc<vk::DeviceFn>          m_vkd;
    DxvkBufferViewCreateInfo  m_info;
    Rc<DxvkBuffer>            m_buffer;

    DxvkBufferSliceHandle     m_bufferSlice;
    VkBufferView              m_bufferView;

    std::unordered_map<
      DxvkBufferSliceHandle,
      VkBufferView,
      DxvkHash, DxvkEq> m_views;
    
    VkBufferView createBufferView(
      const DxvkBufferSliceHandle& slice);
    
    void updateBufferView(
      const DxvkBufferSliceHandle& slice);
    
  };
  

  // NV-DXVK start: implement acceleration structures
  class DxvkAccelStructure : public DxvkBuffer {
    VkAccelerationStructureKHR accelStructureRef = VK_NULL_HANDLE;

  public:
    DxvkAccelStructure(
            DxvkDevice* device,
      const DxvkBufferCreateInfo& createInfo,
            DxvkMemoryAllocator& memAlloc,
            VkMemoryPropertyFlags memFlags,
            VkAccelerationStructureTypeKHR accelType);

    ~DxvkAccelStructure();

    const VkAccelerationStructureKHR& getAccelStructure() const {
      return accelStructureRef;
    }

    VkDeviceAddress getAccelDeviceAddress() const;
  };
  // NV-DXVK end


  /**
   * \brief Buffer slice tracker
   * 
   * Stores a list of buffer slices that can be
   * freed. Useful when buffers have been renamed
   * and the original slice is no longer needed.
   */
  class DxvkBufferTracker {
    
  public:
    
    DxvkBufferTracker();
    ~DxvkBufferTracker();
    
    /**
     * \brief Add buffer slice for tracking
     *
     * The slice will be returned to the
     * buffer on the next call to \c reset.
     * \param [in] buffer The parent buffer
     * \param [in] slice The buffer slice
     */
    void freeBufferSlice(const Rc<DxvkBuffer>& buffer, const DxvkBufferSliceHandle& slice) {
      m_entries.push_back({ buffer, slice });
    }
    
    /**
     * \brief Returns tracked buffer slices
     */
    void reset();
    
  private:
    
    struct Entry {
      Rc<DxvkBuffer>        buffer;
      DxvkBufferSliceHandle slice;
    };
    
    std::vector<Entry> m_entries;
    
  };
  
}<|MERGE_RESOLUTION|>--- conflicted
+++ resolved
@@ -345,31 +345,14 @@
     
     DxvkBufferHandle        m_buffer;
     DxvkBufferSliceHandle   m_physSlice;
-<<<<<<< HEAD
     VkDeviceAddress         m_deviceAddress = 0;
 
-=======
->>>>>>> ccc71e10
     uint32_t                m_vertexStride = 0;
 
     alignas(CACHE_LINE_SIZE)
     sync::Spinlock          m_freeMutex;
 
     uint32_t                m_lazyAlloc = false;
-<<<<<<< HEAD
-
-    sync::Spinlock m_freeMutex;
-    sync::Spinlock m_swapMutex;
-    
-    std::vector<DxvkBufferHandle>        m_buffers;
-    std::vector<DxvkBufferSliceHandle>   m_freeSlices;
-    std::vector<DxvkBufferSliceHandle>   m_nextSlices;
-    
-    VkDeviceSize m_physSliceLength   = 0;
-    VkDeviceSize m_physSliceStride   = 0;
-    VkDeviceSize m_physSliceCount    = 1;
-    VkDeviceSize m_physSliceMaxCount = 1;
-=======
     VkDeviceSize            m_physSliceLength   = 0;
     VkDeviceSize            m_physSliceStride   = 0;
     VkDeviceSize            m_physSliceCount    = 1;
@@ -381,7 +364,6 @@
     alignas(CACHE_LINE_SIZE)
     sync::Spinlock                      m_swapMutex;
     std::vector<DxvkBufferSliceHandle>  m_nextSlices;
->>>>>>> ccc71e10
 
     DxvkMemoryStats::Category m_category;
     
