#include "dxvk_image.h"

#include "dxvk_device.h"

namespace dxvk {
  
  std::atomic<uint64_t> DxvkImageView::s_cookie = { 0ull };


  DxvkImage::DxvkImage(
    const DxvkDevice*           device,
    const DxvkImageCreateInfo&  createInfo,
          DxvkMemoryAllocator&  memAlloc,
          VkMemoryPropertyFlags memFlags,
          DxvkMemoryStats::Category category,
          // NV-DXVK start: add debug names to VkImage objects
          const char *name)
          // NV-DXVK end
  : m_vkd(device->vkd()), m_device(device), m_info(createInfo), m_memFlags(memFlags) {

    // Copy the compatible view formats to a persistent array
    m_viewFormats.resize(createInfo.viewFormatCount);
    for (uint32_t i = 0; i < createInfo.viewFormatCount; i++)
      m_viewFormats[i] = createInfo.viewFormats[i];
    m_info.viewFormats = m_viewFormats.data();

    // If defined, we should provide a format list, which
    // allows some drivers to enable image compression
    VkImageFormatListCreateInfoKHR formatList;
    formatList.sType           = VK_STRUCTURE_TYPE_IMAGE_FORMAT_LIST_CREATE_INFO_KHR;
    formatList.pNext           = nullptr;
    formatList.viewFormatCount = createInfo.viewFormatCount;
    formatList.pViewFormats    = createInfo.viewFormats;
    
    VkImageCreateInfo info;
    info.sType                 = VK_STRUCTURE_TYPE_IMAGE_CREATE_INFO;
    info.pNext                 = &formatList;
    info.flags                 = createInfo.flags;
    info.imageType             = createInfo.type;
    info.format                = createInfo.format;
    info.extent                = createInfo.extent;
    info.mipLevels             = createInfo.mipLevels;
    info.arrayLayers           = createInfo.numLayers;
    info.samples               = createInfo.sampleCount;
    info.tiling                = createInfo.tiling;
    info.usage                 = createInfo.usage;
    info.sharingMode           = VK_SHARING_MODE_EXCLUSIVE;
    info.queueFamilyIndexCount = 0;
    info.pQueueFamilyIndices   = nullptr;
    info.initialLayout         = createInfo.initialLayout;

    m_shared = canShareImage(info, createInfo.sharing);

    VkExternalMemoryImageCreateInfo externalInfo;
    if (m_shared) {
      externalInfo.sType = VK_STRUCTURE_TYPE_EXTERNAL_MEMORY_IMAGE_CREATE_INFO;
      externalInfo.pNext = nullptr;
      externalInfo.handleTypes = createInfo.sharing.type;

      formatList.pNext = &externalInfo;
    }
    
    if (m_vkd->vkCreateImage(m_vkd->device(),
          &info, nullptr, &m_image.image) != VK_SUCCESS) {
      throw DxvkError(str::format(
        "DxvkImage: Failed to create image:",
        "\n  Type:            ", info.imageType,
        "\n  Format:          ", info.format,
        "\n  Extent:          ", "(", info.extent.width,
                                 ",", info.extent.height,
                                 ",", info.extent.depth, ")",
        "\n  Mip levels:      ", info.mipLevels,
        "\n  Array layers:    ", info.arrayLayers,
        "\n  Samples:         ", info.samples,
        "\n  Usage:           ", info.usage,
        "\n  Tiling:          ", info.tiling));
    }

    // NV-DXVK start: add debug names to VkImage objects
    if (name && m_vkd->vkSetDebugUtilsObjectNameEXT) {
      VkDebugUtilsObjectNameInfoEXT nameInfo;
      nameInfo.sType = VK_STRUCTURE_TYPE_DEBUG_UTILS_OBJECT_NAME_INFO_EXT;
      nameInfo.pNext = nullptr;
      nameInfo.objectType = VK_OBJECT_TYPE_IMAGE;
      nameInfo.objectHandle = (uint64_t) m_image.image;
      nameInfo.pObjectName = name;
      m_vkd->vkSetDebugUtilsObjectNameEXT(m_vkd->device(), &nameInfo);
    }
    // NV-DXVK end
    
    // Get memory requirements for the image. We may enforce strict
    // alignment on non-linear images in order not to violate the
    // bufferImageGranularity limit, which may be greater than the
    // required resource memory alignment on some GPUs.
    VkMemoryDedicatedRequirements dedicatedRequirements;
    dedicatedRequirements.sType                       = VK_STRUCTURE_TYPE_MEMORY_DEDICATED_REQUIREMENTS;
    dedicatedRequirements.pNext                       = VK_NULL_HANDLE;
    dedicatedRequirements.prefersDedicatedAllocation  = VK_FALSE;
    dedicatedRequirements.requiresDedicatedAllocation = VK_FALSE;
    
    VkMemoryRequirements2 memReq;
    memReq.sType = VK_STRUCTURE_TYPE_MEMORY_REQUIREMENTS_2;
    memReq.pNext = &dedicatedRequirements;
    
    VkImageMemoryRequirementsInfo2 memReqInfo;
    memReqInfo.sType = VK_STRUCTURE_TYPE_IMAGE_MEMORY_REQUIREMENTS_INFO_2;
    memReqInfo.image = m_image.image;
    memReqInfo.pNext = VK_NULL_HANDLE;

    VkMemoryDedicatedAllocateInfo dedMemoryAllocInfo;
    dedMemoryAllocInfo.sType  = VK_STRUCTURE_TYPE_MEMORY_DEDICATED_ALLOCATE_INFO;
    dedMemoryAllocInfo.pNext  = VK_NULL_HANDLE;
    dedMemoryAllocInfo.buffer = VK_NULL_HANDLE;
    dedMemoryAllocInfo.image  = m_image.image;

    VkExportMemoryAllocateInfo exportInfo;
    if (m_shared && createInfo.sharing.mode == DxvkSharedHandleMode::Export) {
      exportInfo.sType = VK_STRUCTURE_TYPE_EXPORT_MEMORY_ALLOCATE_INFO;
      exportInfo.pNext = nullptr;
      exportInfo.handleTypes = createInfo.sharing.type;

      dedMemoryAllocInfo.pNext = &exportInfo;
    }

#ifdef _WIN32
    VkImportMemoryWin32HandleInfoKHR importInfo;
    if (m_shared && createInfo.sharing.mode == DxvkSharedHandleMode::Import) {
      importInfo.sType = VK_STRUCTURE_TYPE_IMPORT_MEMORY_WIN32_HANDLE_INFO_KHR;
      importInfo.pNext = nullptr;
      importInfo.handleType = createInfo.sharing.type;
      importInfo.handle = createInfo.sharing.handle;
      importInfo.name = nullptr;

      dedMemoryAllocInfo.pNext = &importInfo;
    }
#endif

    m_vkd->vkGetImageMemoryRequirements2(
      m_vkd->device(), &memReqInfo, &memReq);

    if (info.tiling != VK_IMAGE_TILING_LINEAR && !dedicatedRequirements.prefersDedicatedAllocation) {
      memReq.memoryRequirements.size      = align(memReq.memoryRequirements.size,       memAlloc.bufferImageGranularity());
      memReq.memoryRequirements.alignment = align(memReq.memoryRequirements.alignment , memAlloc.bufferImageGranularity());
    }

    // Use high memory priority for GPU-writable resources
    bool isGpuWritable = (m_info.access & (
      VK_ACCESS_SHADER_WRITE_BIT                  |
      VK_ACCESS_COLOR_ATTACHMENT_READ_BIT         |
      VK_ACCESS_COLOR_ATTACHMENT_WRITE_BIT        |
      VK_ACCESS_DEPTH_STENCIL_ATTACHMENT_READ_BIT |
      VK_ACCESS_DEPTH_STENCIL_ATTACHMENT_WRITE_BIT)) != 0;
    
    DxvkMemoryFlags hints(DxvkMemoryFlag::GpuReadable);

    if (isGpuWritable)
      hints.set(DxvkMemoryFlag::GpuWritable);

    if (m_shared) {
      dedicatedRequirements.prefersDedicatedAllocation  = VK_TRUE;
      dedicatedRequirements.requiresDedicatedAllocation = VK_TRUE;
    }

    // Ask driver whether we should be using a dedicated allocation
    m_image.memory = memAlloc.alloc(&memReq.memoryRequirements,
<<<<<<< HEAD
      dedicatedRequirements, dedMemoryAllocInfo, memFlags, priority, category);
=======
      dedicatedRequirements, dedMemoryAllocInfo, memFlags, hints);
>>>>>>> 3ba395d4
    
    // Try to bind the allocated memory slice to the image
    if (m_vkd->vkBindImageMemory(m_vkd->device(), m_image.image,
          m_image.memory.memory(), m_image.memory.offset()) != VK_SUCCESS)
      throw DxvkError("DxvkImage::DxvkImage: Failed to bind device memory");
  }
  
  
  DxvkImage::DxvkImage(
    const DxvkDevice*           device,
    const DxvkImageCreateInfo&  info,
          VkImage               image)
  : m_vkd(device->vkd()), m_device(device), m_info(info), m_image({ image }) {
    
    m_viewFormats.resize(info.viewFormatCount);
    for (uint32_t i = 0; i < info.viewFormatCount; i++)
      m_viewFormats[i] = info.viewFormats[i];
    m_info.viewFormats = m_viewFormats.data();
  }
  
  
  DxvkImage::~DxvkImage() {
    // This is a bit of a hack to determine whether
    // the image is implementation-handled or not
    if (m_image.memory.memory() != VK_NULL_HANDLE)
      m_vkd->vkDestroyImage(m_vkd->device(), m_image.image, nullptr);
  }


  bool DxvkImage::canShareImage(const VkImageCreateInfo&  createInfo, const DxvkSharedHandleInfo& sharingInfo) const {
    if (sharingInfo.mode == DxvkSharedHandleMode::None)
      return false;

    if (!m_device->extensions().khrExternalMemoryWin32) {
      Logger::err("Failed to create shared resource: VK_KHR_EXTERNAL_MEMORY_WIN32 not supported");
      return false;
    }

    VkPhysicalDeviceExternalImageFormatInfo externalImageFormatInfo;
    externalImageFormatInfo.sType = VK_STRUCTURE_TYPE_PHYSICAL_DEVICE_EXTERNAL_IMAGE_FORMAT_INFO;
    externalImageFormatInfo.pNext = VK_NULL_HANDLE;
    externalImageFormatInfo.handleType = sharingInfo.type;

    VkPhysicalDeviceImageFormatInfo2 imageFormatInfo;
    imageFormatInfo.sType = VK_STRUCTURE_TYPE_PHYSICAL_DEVICE_IMAGE_FORMAT_INFO_2;
    imageFormatInfo.pNext = &externalImageFormatInfo;
    imageFormatInfo.format = createInfo.format;
    imageFormatInfo.type = createInfo.imageType;
    imageFormatInfo.tiling = createInfo.tiling;
    imageFormatInfo.usage = createInfo.usage;
    imageFormatInfo.flags = createInfo.flags;

    VkExternalImageFormatProperties externalImageFormatProperties;
    externalImageFormatProperties.sType = VK_STRUCTURE_TYPE_EXTERNAL_IMAGE_FORMAT_PROPERTIES;
    externalImageFormatProperties.pNext = nullptr;
    externalImageFormatProperties.externalMemoryProperties = {};

    VkImageFormatProperties2 imageFormatProperties;
    imageFormatProperties.sType = VK_STRUCTURE_TYPE_IMAGE_FORMAT_PROPERTIES_2;
    imageFormatProperties.pNext = &externalImageFormatProperties;
    imageFormatProperties.imageFormatProperties = {};

    VkResult vr = m_device->adapter()->vki()->vkGetPhysicalDeviceImageFormatProperties2(
      m_device->adapter()->handle(), &imageFormatInfo, &imageFormatProperties);

    if (vr != VK_SUCCESS) {
      Logger::err(str::format("Failed to create shared resource: getImageProperties failed:", vr));
      return false;
    }

    if (sharingInfo.mode == DxvkSharedHandleMode::Export) {
      bool ret = externalImageFormatProperties.externalMemoryProperties.externalMemoryFeatures & VK_EXTERNAL_MEMORY_FEATURE_EXPORTABLE_BIT;
      if (!ret)
        Logger::err("Failed to create shared resource: image cannot be exported");
      return ret;
    }

    if (sharingInfo.mode == DxvkSharedHandleMode::Import) {
      bool ret = externalImageFormatProperties.externalMemoryProperties.externalMemoryFeatures & VK_EXTERNAL_MEMORY_FEATURE_IMPORTABLE_BIT;
      if (!ret)
        Logger::err("Failed to create shared resource: image cannot be imported");
      return ret;
    }

    return false;
  }


  HANDLE DxvkImage::sharedHandle() const {
    HANDLE handle = INVALID_HANDLE_VALUE;

    if (!m_shared)
      return INVALID_HANDLE_VALUE;

#ifdef _WIN32
    VkMemoryGetWin32HandleInfoKHR handleInfo;
    handleInfo.sType = VK_STRUCTURE_TYPE_MEMORY_GET_WIN32_HANDLE_INFO_KHR;
    handleInfo.pNext = nullptr;
    handleInfo.handleType = m_info.sharing.type;
    handleInfo.memory = m_image.memory.memory();
    if (m_vkd->vkGetMemoryWin32HandleKHR(m_vkd->device(), &handleInfo, &handle) != VK_SUCCESS)
      Logger::warn("DxvkImage::DxvkImage: Failed to get shared handle for image");
#endif

    return handle;
  }


  DxvkImageView::DxvkImageView(
    const Rc<vk::DeviceFn>&         vkd,
    const Rc<DxvkImage>&            image,
    const DxvkImageViewCreateInfo&  info)
  : m_vkd(vkd), m_image(image), m_info(info), m_cookie(++s_cookie) {
    for (uint32_t i = 0; i < ViewCount; i++)
      m_views[i] = VK_NULL_HANDLE;
    
    switch (m_info.type) {
      case VK_IMAGE_VIEW_TYPE_1D:
      case VK_IMAGE_VIEW_TYPE_1D_ARRAY: {
        this->createView(VK_IMAGE_VIEW_TYPE_1D,       1);
        this->createView(VK_IMAGE_VIEW_TYPE_1D_ARRAY, m_info.numLayers);
      } break;
      
      case VK_IMAGE_VIEW_TYPE_2D:
      case VK_IMAGE_VIEW_TYPE_2D_ARRAY:
        this->createView(VK_IMAGE_VIEW_TYPE_2D, 1);
        /* fall through */

      case VK_IMAGE_VIEW_TYPE_CUBE:
      case VK_IMAGE_VIEW_TYPE_CUBE_ARRAY: {
        this->createView(VK_IMAGE_VIEW_TYPE_2D_ARRAY, m_info.numLayers);
        
        if (m_image->info().flags & VK_IMAGE_CREATE_CUBE_COMPATIBLE_BIT) {
          uint32_t cubeCount = m_info.numLayers / 6;
        
          if (cubeCount > 0) {
            this->createView(VK_IMAGE_VIEW_TYPE_CUBE,       6);
            this->createView(VK_IMAGE_VIEW_TYPE_CUBE_ARRAY, 6 * cubeCount);
          }
        }
      } break;
        
      case VK_IMAGE_VIEW_TYPE_3D: {
        this->createView(VK_IMAGE_VIEW_TYPE_3D, 1);
        
        if (m_image->info().flags & VK_IMAGE_CREATE_2D_ARRAY_COMPATIBLE_BIT && m_info.numLevels == 1) {
          this->createView(VK_IMAGE_VIEW_TYPE_2D,       1);
          this->createView(VK_IMAGE_VIEW_TYPE_2D_ARRAY, m_image->mipLevelExtent(m_info.minLevel).depth);
        }
      } break;
      
      default:
        throw DxvkError(str::format("DxvkImageView: Invalid view type: ", m_info.type));
    }
  }
  
  
  DxvkImageView::~DxvkImageView() {
    for (uint32_t i = 0; i < ViewCount; i++)
      m_vkd->vkDestroyImageView(m_vkd->device(), m_views[i], nullptr);
  }

  
  void DxvkImageView::createView(VkImageViewType type, uint32_t numLayers) {
    VkImageSubresourceRange subresourceRange;
    subresourceRange.aspectMask     = m_info.aspect;
    subresourceRange.baseMipLevel   = m_info.minLevel;
    subresourceRange.levelCount     = m_info.numLevels;
    subresourceRange.baseArrayLayer = m_info.minLayer;
    subresourceRange.layerCount     = numLayers;

    VkImageViewUsageCreateInfo viewUsage;
    viewUsage.sType           = VK_STRUCTURE_TYPE_IMAGE_VIEW_USAGE_CREATE_INFO;
    viewUsage.pNext           = nullptr;
    viewUsage.usage           = m_info.usage;
    
    VkImageViewCreateInfo viewInfo;
    viewInfo.sType            = VK_STRUCTURE_TYPE_IMAGE_VIEW_CREATE_INFO;
    viewInfo.pNext            = &viewUsage;
    viewInfo.flags            = 0;
    viewInfo.image            = m_image->handle();
    viewInfo.viewType         = type;
    viewInfo.format           = m_info.format;
    viewInfo.components       = m_info.swizzle;
    viewInfo.subresourceRange = subresourceRange;

    if (m_info.usage == VK_IMAGE_USAGE_COLOR_ATTACHMENT_BIT) {
      viewInfo.components = {
        VK_COMPONENT_SWIZZLE_IDENTITY, VK_COMPONENT_SWIZZLE_IDENTITY,
        VK_COMPONENT_SWIZZLE_IDENTITY, VK_COMPONENT_SWIZZLE_IDENTITY };
    }
    
    if (m_vkd->vkCreateImageView(m_vkd->device(),
          &viewInfo, nullptr, &m_views[type]) != VK_SUCCESS) {
      throw DxvkError(str::format(
        "DxvkImageView: Failed to create image view:"
        "\n  View type:       ", viewInfo.viewType,
        "\n  View format:     ", viewInfo.format,
        "\n  Subresources:    ",
        "\n    Aspect mask:   ", std::hex, viewInfo.subresourceRange.aspectMask,
        "\n    Mip levels:    ", viewInfo.subresourceRange.baseMipLevel, " - ",
                                 viewInfo.subresourceRange.levelCount,
        "\n    Array layers:  ", viewInfo.subresourceRange.baseArrayLayer, " - ",
                                 viewInfo.subresourceRange.layerCount,
        "\n  Image properties:",
        "\n    Type:          ", m_image->info().type,
        "\n    Format:        ", m_image->info().format,
        "\n    Extent:        ", "(", m_image->info().extent.width,
                                 ",", m_image->info().extent.height,
                                 ",", m_image->info().extent.depth, ")",
        "\n    Mip levels:    ", m_image->info().mipLevels,
        "\n    Array layers:  ", m_image->info().numLayers,
        "\n    Samples:       ", m_image->info().sampleCount,
        "\n    Usage:         ", std::hex, m_image->info().usage,
        "\n    Tiling:        ", m_image->info().tiling));
    }
  }
  
}<|MERGE_RESOLUTION|>--- conflicted
+++ resolved
@@ -155,7 +155,7 @@
 
     if (isGpuWritable)
       hints.set(DxvkMemoryFlag::GpuWritable);
-
+    
     if (m_shared) {
       dedicatedRequirements.prefersDedicatedAllocation  = VK_TRUE;
       dedicatedRequirements.requiresDedicatedAllocation = VK_TRUE;
@@ -163,11 +163,7 @@
 
     // Ask driver whether we should be using a dedicated allocation
     m_image.memory = memAlloc.alloc(&memReq.memoryRequirements,
-<<<<<<< HEAD
-      dedicatedRequirements, dedMemoryAllocInfo, memFlags, priority, category);
-=======
-      dedicatedRequirements, dedMemoryAllocInfo, memFlags, hints);
->>>>>>> 3ba395d4
+      dedicatedRequirements, dedMemoryAllocInfo, memFlags, hints, category);
     
     // Try to bind the allocated memory slice to the image
     if (m_vkd->vkBindImageMemory(m_vkd->device(), m_image.image,
